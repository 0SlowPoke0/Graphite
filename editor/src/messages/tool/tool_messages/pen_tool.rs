use super::tool_prelude::*;
use crate::consts::{DEFAULT_STROKE_WIDTH, HIDE_HANDLE_DISTANCE, LINE_ROTATE_SNAP_ANGLE};
use crate::messages::portfolio::document::node_graph::document_node_definitions::resolve_document_node_type;
use crate::messages::portfolio::document::overlays::utility_functions::path_overlays;
use crate::messages::portfolio::document::overlays::utility_types::{DrawHandles, OverlayContext};
use crate::messages::portfolio::document::utility_types::document_metadata::LayerNodeIdentifier;
use crate::messages::tool::common_functionality::auto_panning::AutoPanning;
use crate::messages::tool::common_functionality::color_selector::{ToolColorOptions, ToolColorType};
use crate::messages::tool::common_functionality::graph_modification_utils::{self, merge_layers};
use crate::messages::tool::common_functionality::snapping::{SnapCache, SnapCandidatePoint, SnapConstraint, SnapData, SnapManager, SnapTypeConfiguration};
use crate::messages::tool::common_functionality::utility_functions::{closest_point, should_extend};
use bezier_rs::{Bezier, BezierHandles};
use graph_craft::document::NodeId;
use graphene_core::Color;
use graphene_core::vector::{PointId, VectorModificationType};
use graphene_std::vector::{HandleId, ManipulatorPointId, NoHashBuilder, SegmentId, VectorData};

#[derive(Default)]
pub struct PenTool {
	fsm_state: PenToolFsmState,
	tool_data: PenToolData,
	options: PenOptions,
}

pub struct PenOptions {
	line_weight: f64,
	fill: ToolColorOptions,
	stroke: ToolColorOptions,
	pen_overlay_mode: PenOverlayMode,
}

impl Default for PenOptions {
	fn default() -> Self {
		Self {
			line_weight: DEFAULT_STROKE_WIDTH,
			fill: ToolColorOptions::new_secondary(),
			stroke: ToolColorOptions::new_primary(),
			pen_overlay_mode: PenOverlayMode::FrontierHandles,
		}
	}
}

#[impl_message(Message, ToolMessage, Pen)]
#[derive(PartialEq, Clone, Debug, serde::Serialize, serde::Deserialize, specta::Type)]
pub enum PenToolMessage {
	// Standard messages
	Abort,
	SelectionChanged,
	WorkingColorChanged,
	Overlays(OverlayContext),

	// Tool-specific messages

	// It is necessary to defer this until the transform of the layer can be accurately computed (quite hacky)
	AddPointLayerPosition {
		layer: LayerNodeIdentifier,
		viewport: DVec2,
	},
	Confirm,
	DragStart {
		append_to_selected: Key,
	},
	DragStop,
	PointerMove {
		snap_angle: Key,
		break_handle: Key,
		lock_angle: Key,
		colinear: Key,
		move_anchor_with_handles: Key,
	},
	PointerOutsideViewport {
		snap_angle: Key,
		break_handle: Key,
		lock_angle: Key,
		colinear: Key,
		move_anchor_with_handles: Key,
	},
	Redo,
	Undo,
	UpdateOptions(PenOptionsUpdate),
	RecalculateLatestPointsPosition,
	RemovePreviousHandle,
	GRS {
		grab: Key,
		rotate: Key,
		scale: Key,
	},
	FinalPosition {
		final_position: DVec2,
	},
}

#[derive(Clone, Copy, Debug, Default, PartialEq, Eq)]
enum PenToolFsmState {
	#[default]
	Ready,
	DraggingHandle(HandleMode),
	PlacingAnchor,
	GRSHandle,
}

#[derive(PartialEq, Eq, Hash, Copy, Clone, Debug, serde::Serialize, serde::Deserialize, specta::Type)]
pub enum PenOverlayMode {
	AllHandles = 0,
	FrontierHandles = 1,
}

#[derive(PartialEq, Clone, Debug, serde::Serialize, serde::Deserialize, specta::Type)]
pub enum PenOptionsUpdate {
	FillColor(Option<Color>),
	FillColorType(ToolColorType),
	LineWeight(f64),
	StrokeColor(Option<Color>),
	StrokeColorType(ToolColorType),
	WorkingColors(Option<Color>, Option<Color>),
	OverlayModeType(PenOverlayMode),
}

impl ToolMetadata for PenTool {
	fn icon_name(&self) -> String {
		"VectorPenTool".into()
	}
	fn tooltip(&self) -> String {
		"Pen Tool".into()
	}
	fn tool_type(&self) -> crate::messages::tool::utility_types::ToolType {
		ToolType::Pen
	}
}

fn create_weight_widget(line_weight: f64) -> WidgetHolder {
	NumberInput::new(Some(line_weight))
		.unit(" px")
		.label("Weight")
		.min(0.)
		.max((1_u64 << f64::MANTISSA_DIGITS) as f64)
		.on_update(|number_input: &NumberInput| PenToolMessage::UpdateOptions(PenOptionsUpdate::LineWeight(number_input.value.unwrap())).into())
		.widget_holder()
}

impl LayoutHolder for PenTool {
	fn layout(&self) -> Layout {
		let mut widgets = self.options.fill.create_widgets(
			"Fill",
			true,
			|_| PenToolMessage::UpdateOptions(PenOptionsUpdate::FillColor(None)).into(),
			|color_type: ToolColorType| WidgetCallback::new(move |_| PenToolMessage::UpdateOptions(PenOptionsUpdate::FillColorType(color_type.clone())).into()),
			|color: &ColorInput| PenToolMessage::UpdateOptions(PenOptionsUpdate::FillColor(color.value.as_solid())).into(),
		);

		widgets.push(Separator::new(SeparatorType::Unrelated).widget_holder());

		widgets.append(&mut self.options.stroke.create_widgets(
			"Stroke",
			true,
			|_| PenToolMessage::UpdateOptions(PenOptionsUpdate::StrokeColor(None)).into(),
			|color_type: ToolColorType| WidgetCallback::new(move |_| PenToolMessage::UpdateOptions(PenOptionsUpdate::StrokeColorType(color_type.clone())).into()),
			|color: &ColorInput| PenToolMessage::UpdateOptions(PenOptionsUpdate::StrokeColor(color.value.as_solid())).into(),
		));

		widgets.push(Separator::new(SeparatorType::Unrelated).widget_holder());

		widgets.push(create_weight_widget(self.options.line_weight));

		widgets.push(Separator::new(SeparatorType::Unrelated).widget_holder());

		widgets.push(
			RadioInput::new(vec![
				RadioEntryData::new("all")
					.icon("HandleVisibilityAll")
					.tooltip("Show all handles regardless of selection")
					.on_update(move |_| PenToolMessage::UpdateOptions(PenOptionsUpdate::OverlayModeType(PenOverlayMode::AllHandles)).into()),
				RadioEntryData::new("frontier")
					.icon("HandleVisibilityFrontier")
					.tooltip("Show only handles at the frontiers of the segments connected to selected points")
					.on_update(move |_| PenToolMessage::UpdateOptions(PenOptionsUpdate::OverlayModeType(PenOverlayMode::FrontierHandles)).into()),
			])
			.selected_index(Some(self.options.pen_overlay_mode as u32))
			.widget_holder(),
		);

		Layout::WidgetLayout(WidgetLayout::new(vec![LayoutGroup::Row { widgets }]))
	}
}

impl<'a> MessageHandler<ToolMessage, &mut ToolActionHandlerData<'a>> for PenTool {
	fn process_message(&mut self, message: ToolMessage, responses: &mut VecDeque<Message>, tool_data: &mut ToolActionHandlerData<'a>) {
		let ToolMessage::Pen(PenToolMessage::UpdateOptions(action)) = message else {
			self.fsm_state.process_event(message, &mut self.tool_data, tool_data, &self.options, responses, true);
			return;
		};
		match action {
			PenOptionsUpdate::OverlayModeType(overlay_mode_type) => {
				self.options.pen_overlay_mode = overlay_mode_type;
				responses.add(OverlaysMessage::Draw);
			}
			PenOptionsUpdate::LineWeight(line_weight) => self.options.line_weight = line_weight,
			PenOptionsUpdate::FillColor(color) => {
				self.options.fill.custom_color = color;
				self.options.fill.color_type = ToolColorType::Custom;
			}
			PenOptionsUpdate::FillColorType(color_type) => self.options.fill.color_type = color_type,
			PenOptionsUpdate::StrokeColor(color) => {
				self.options.stroke.custom_color = color;
				self.options.stroke.color_type = ToolColorType::Custom;
			}
			PenOptionsUpdate::StrokeColorType(color_type) => self.options.stroke.color_type = color_type,
			PenOptionsUpdate::WorkingColors(primary, secondary) => {
				self.options.stroke.primary_working_color = primary;
				self.options.stroke.secondary_working_color = secondary;
				self.options.fill.primary_working_color = primary;
				self.options.fill.secondary_working_color = secondary;
			}
		}

		self.send_layout(responses, LayoutTarget::ToolOptions);
	}

	fn actions(&self) -> ActionList {
		match self.fsm_state {
			PenToolFsmState::Ready | PenToolFsmState::GRSHandle => actions!(PenToolMessageDiscriminant;
				Undo,
				DragStart,
				DragStop,
				Confirm,
				Abort,
				PointerMove,
				FinalPosition
			),
			PenToolFsmState::DraggingHandle(_) | PenToolFsmState::PlacingAnchor => actions!(PenToolMessageDiscriminant;
				DragStart,
				DragStop,
				PointerMove,
				Confirm,
				Abort,
				RemovePreviousHandle,
				GRS,
			),
		}
	}
}

impl ToolTransition for PenTool {
	fn event_to_message_map(&self) -> EventToMessageMap {
		EventToMessageMap {
			tool_abort: Some(PenToolMessage::Abort.into()),
			selection_changed: Some(PenToolMessage::SelectionChanged.into()),
			working_color_changed: Some(PenToolMessage::WorkingColorChanged.into()),
			overlay_provider: Some(|overlay_context| PenToolMessage::Overlays(overlay_context).into()),
			..Default::default()
		}
	}
}
#[derive(Clone, Debug, Default)]
struct ModifierState {
	snap_angle: bool,
	lock_angle: bool,
	break_handle: bool,
	colinear: bool,
	move_anchor_with_handles: bool,
}
#[derive(Clone, Debug)]
struct LastPoint {
	id: PointId,
	pos: DVec2,
	in_segment: Option<SegmentId>,
	handle_start: DVec2,
}
#[derive(Clone, Debug, Default, PartialEq, Eq)]
enum DrawMode {
	#[default]
	/// Modifies the clicked endpoint segment, once you go to the ready mode you need to modify the handles of the next clicked endpoint segment
	BreakPath,
	/// Modifies the handle_end
	ContinuePath,
}

#[derive(Debug, Clone, Copy, PartialEq, Eq, Default)]
enum HandleMode {
	/// Pressing 'C' breaks colinearity
	Free,
	/// Pressing 'Alt': Handle length is locked
	#[default]
	ColinearLocked,
	/// Pressing 'Alt': Handles are equidistant
	ColinearEquidistant,
}

#[derive(Clone, Debug, Default)]
enum TargetHandle {
	HandleEnd,
	PrimaryHandle(SegmentId),
	EndHandle(SegmentId),
	#[default]
	None,
}

#[derive(Clone, Debug, Default)]
struct PenToolData {
	snap_manager: SnapManager,
	latest_points: Vec<LastPoint>,
	point_index: usize,
	handle_end: Option<DVec2>,
	next_point: DVec2,
	next_handle_start: DVec2,

	g1_continuous: bool,
	toggle_colinear_debounce: bool,

	angle: f64,
	auto_panning: AutoPanning,
	modifiers: ModifierState,

	buffering_merged_vector: bool,

	previous_handle_start_pos: DVec2,
	previous_handle_end_pos: Option<DVec2>,
	alt_press: bool,

	handle_mode: HandleMode,
	/// The point that is being dragged
	end_point: Option<PointId>,
	end_point_segment: Option<SegmentId>,
	draw_mode: DrawMode,
<<<<<<< HEAD
	handle_type: TargetHandle,
=======

	snap_cache: SnapCache,
>>>>>>> 0570edc4
}
impl PenToolData {
	fn latest_point(&self) -> Option<&LastPoint> {
		self.latest_points.get(self.point_index)
	}

	fn latest_point_mut(&mut self) -> Option<&mut LastPoint> {
		self.latest_points.get_mut(self.point_index)
	}

	fn add_point(&mut self, point: LastPoint) {
		self.point_index = (self.point_index + 1).min(self.latest_points.len());
		self.latest_points.truncate(self.point_index);
		self.latest_points.push(point);
	}

<<<<<<< HEAD
	fn update_handle_custom(&mut self, vector_data: &VectorData) {
		let Some((point, segment)) = self.end_point.zip(self.end_point_segment) else {
			self.update_handle_type(TargetHandle::None);
			return;
		};

		if vector_data.segment_start_from_id(segment) == Some(point) {
			self.update_handle_type(TargetHandle::PrimaryHandle(segment));
			return;
		}
		self.update_handle_type(TargetHandle::EndHandle(segment));
	}

	fn update_handle_type(&mut self, handle_type: TargetHandle) {
		self.handle_type = handle_type;
	}

	fn update_target_handle_pos(&mut self, responses: &mut VecDeque<Message>, delta: DVec2, layer: LayerNodeIdentifier) {
		match self.handle_type {
			TargetHandle::PrimaryHandle(segment) => {
				let relative_position = delta - self.next_point;
				let modification_type = VectorModificationType::SetPrimaryHandle { segment, relative_position };
				responses.add(GraphOperationMessage::Vector { layer, modification_type });
			}
			TargetHandle::HandleEnd => {
				if let Some(handle) = self.handle_end.as_mut() {
					*handle = delta;
				}
			}
			TargetHandle::EndHandle(segment) => {
				let relative_position = delta - self.next_point;
				let modification_type = VectorModificationType::SetEndHandle { segment, relative_position };
				responses.add(GraphOperationMessage::Vector { layer, modification_type });
			}
			TargetHandle::None => {}
		}
	}

	fn target_handle_position(&self, vector_data: &VectorData) -> Option<DVec2> {
		match self.handle_type {
			TargetHandle::PrimaryHandle(segment) => ManipulatorPointId::PrimaryHandle(segment).get_position(&vector_data),
			TargetHandle::EndHandle(segment) => ManipulatorPointId::EndHandle(segment).get_position(&vector_data),
			TargetHandle::HandleEnd => self.handle_end,
			TargetHandle::None => None,
		}
=======
	/// Check whether moving the initially created point.
	fn moving_start_point(&self) -> bool {
		self.latest_points.len() == 1 && self.latest_point().is_some_and(|point| point.pos == self.next_point)
>>>>>>> 0570edc4
	}

	// When the vector data transform changes, the positions of the points must be recalculated.
	fn recalculate_latest_points_position(&mut self, document: &DocumentMessageHandler) {
		let selected_nodes = document.network_interface.selected_nodes();
		let mut selected_layers = selected_nodes.selected_layers(document.metadata());
		if let (Some(layer), None) = (selected_layers.next(), selected_layers.next()) {
			let Some(vector_data) = document.network_interface.compute_modified_vector(layer) else {
				return;
			};
			for point in &mut self.latest_points {
				let Some(pos) = vector_data.point_domain.position_from_id(point.id) else {
					continue;
				};
				point.pos = pos;
				point.handle_start = point.pos;
			}
		}
	}

	/// If the user places the anchor on top of the previous anchor, it becomes sharp and the outgoing handle may be dragged.
	fn bend_from_previous_point(&mut self, snap_data: SnapData, transform: DAffine2, layer: LayerNodeIdentifier, preferences: &PreferencesMessageHandler) {
		self.g1_continuous = true;
		let document = snap_data.document;
		self.next_handle_start = self.next_point;
		let vector_data = document.network_interface.compute_modified_vector(layer).unwrap();

		// Break the control
		let Some((last_pos, id)) = self.latest_point().map(|point| (point.pos, point.id)) else { return };

		let transform = document.metadata().document_to_viewport * transform;
		let on_top = transform.transform_point2(self.next_point).distance_squared(transform.transform_point2(last_pos)) < crate::consts::SNAP_POINT_TOLERANCE.powi(2);
		self.update_handle_type(TargetHandle::HandleEnd);
		if on_top {
			self.handle_end = None;
			self.handle_mode = HandleMode::Free;

			// Update `end_point_segment` that was clicked on
			self.store_clicked_endpoint(document, &transform, snap_data.input, preferences);

			if self.modifiers.lock_angle {
				self.set_lock_angle(&vector_data, id, self.end_point_segment);
				let last_segment = self.end_point_segment;
				let Some(point) = self.latest_point_mut() else { return };
				point.in_segment = last_segment;
				return;
			}

			if let Some(point) = self.latest_point_mut() {
				point.in_segment = None;
			}
		}
	}

	fn finish_placing_handle(&mut self, snap_data: SnapData, transform: DAffine2, preferences: &PreferencesMessageHandler, responses: &mut VecDeque<Message>) -> Option<PenToolFsmState> {
		let document = snap_data.document;
		let next_handle_start = self.next_handle_start;
		let handle_start = self.latest_point()?.handle_start;
		let mouse = snap_data.input.mouse.position;
		let Some(handle_end) = self.handle_end else {
			responses.add(DocumentMessage::EndTransaction);
			self.handle_end = Some(next_handle_start);
			self.place_anchor(snap_data, transform, mouse, preferences, responses);
			self.latest_point_mut()?.handle_start = next_handle_start;
			return None;
		};
		let next_point = self.next_point;
		self.place_anchor(snap_data, transform, mouse, preferences, responses);
		let handles = [handle_start - self.latest_point()?.pos, handle_end - next_point].map(Some);

		// Get close path
		let mut end = None;
		let selected_nodes = document.network_interface.selected_nodes();
		let mut selected_layers = selected_nodes.selected_layers(document.metadata());
		let layer = selected_layers.next().filter(|_| selected_layers.next().is_none())?;
		let vector_data = document.network_interface.compute_modified_vector(layer)?;
		let start = self.latest_point()?.id;
		let transform = document.metadata().document_to_viewport * transform;
		for id in vector_data.extendable_points(preferences.vector_meshes).filter(|&point| point != start) {
			let Some(pos) = vector_data.point_domain.position_from_id(id) else { continue };
			let transformed_distance_between_squared = transform.transform_point2(pos).distance_squared(transform.transform_point2(next_point));
			let snap_point_tolerance_squared = crate::consts::SNAP_POINT_TOLERANCE.powi(2);
			if transformed_distance_between_squared < snap_point_tolerance_squared {
				end = Some(id);
			}
		}
		let close_subpath = end.is_some();

		// Generate new point if not closing
		let end = end.unwrap_or_else(|| {
			let end = PointId::generate();
			let modification_type = VectorModificationType::InsertPoint { id: end, position: next_point };
			responses.add(GraphOperationMessage::Vector { layer, modification_type });

			end
		});

		// Store the segment
		let id = SegmentId::generate();
		self.end_point_segment = Some(id);

		let points = [start, end];
		let modification_type = VectorModificationType::InsertSegment { id, points, handles };
		responses.add(GraphOperationMessage::Vector { layer, modification_type });

		// Mirror
		if let Some(last_segment) = self.latest_point().and_then(|point| point.in_segment) {
			responses.add(GraphOperationMessage::Vector {
				layer,
				modification_type: VectorModificationType::SetG1Continuous {
					handles: [HandleId::end(last_segment), HandleId::primary(id)],
					enabled: true,
				},
			});
		}
		if !close_subpath {
			self.add_point(LastPoint {
				id: end,
				pos: next_point,
				in_segment: self.g1_continuous.then_some(id),
				handle_start: next_handle_start,
			});
		}
		responses.add(DocumentMessage::EndTransaction);
		Some(if close_subpath { PenToolFsmState::Ready } else { PenToolFsmState::PlacingAnchor })
	}

	#[allow(clippy::too_many_arguments)]
	/// Calculates snap position delta while moving anchor and its handles.
	fn space_anchor_handle_snap(
		&mut self,
		viewport_to_document: &DAffine2,
		transform: &DAffine2,
		snap_data: &SnapData<'_>,
		mouse: &DVec2,
		vector_data: &VectorData,
		input: &InputPreprocessorMessageHandler,
		is_start: bool,
	) -> Option<DVec2> {
		let snap = &mut self.snap_manager;
		let snap_data = SnapData::new_snap_cache(snap_data.document, input, &self.snap_cache);

		let document_pos = viewport_to_document.transform_point2(*mouse);

		let offset = transform.transform_point2(self.next_point - self.next_handle_start);

		let handle_start = SnapCandidatePoint::handle(document_pos);
		let anchor = SnapCandidatePoint::handle(document_pos + offset);

		let snapped_near_handle_start = snap.free_snap(&snap_data, &handle_start, SnapTypeConfiguration::default());
		let snapped_anchor = snap.free_snap(&snap_data, &anchor, SnapTypeConfiguration::default());

		let handle_snap_option = if let Some(handle_end) = self.handle_end {
			let handle_offset = transform.transform_point2(handle_end - self.next_handle_start);
			let handle_snap = SnapCandidatePoint::handle(document_pos + handle_offset);
			Some((handle_end, handle_snap))
		} else {
			// Otherwise use either primary or end handle based on is_start flag
			if is_start {
				let primary_handle_id = ManipulatorPointId::PrimaryHandle(self.end_point_segment.unwrap());
				match primary_handle_id.get_position(vector_data) {
					Some(primary_handle) => {
						let handle_offset = transform.transform_point2(primary_handle - self.next_handle_start);
						let handle_snap = SnapCandidatePoint::handle(document_pos + handle_offset);
						Some((primary_handle, handle_snap))
					}
					None => None,
				}
			} else {
				let end_handle = self.end_point_segment.and_then(|handle| ManipulatorPointId::EndHandle(handle).get_position(vector_data));
				match end_handle {
					Some(end_handle) => {
						let handle_offset = transform.transform_point2(end_handle - self.next_handle_start);
						let handle_snap = SnapCandidatePoint::handle(document_pos + handle_offset);
						Some((end_handle, handle_snap))
					}
					None => None,
				}
			}
		};

		let mut delta: DVec2;
		let best_snapped = if snapped_near_handle_start.other_snap_better(&snapped_anchor) {
			delta = snapped_anchor.snapped_point_document - transform.transform_point2(self.next_point);
			snapped_anchor
		} else {
			delta = snapped_near_handle_start.snapped_point_document - transform.transform_point2(self.next_handle_start);
			snapped_near_handle_start
		};

		let Some((handle, handle_snap)) = handle_snap_option else {
			snap.update_indicator(best_snapped);
			return Some(transform.inverse().transform_vector2(delta));
		};

		let snapped_handle = snap.free_snap(&snap_data, &handle_snap, SnapTypeConfiguration::default());

		if best_snapped.other_snap_better(&snapped_handle) {
			delta = snapped_handle.snapped_point_document - transform.transform_point2(handle);
			snap.update_indicator(snapped_handle);
		} else {
			snap.update_indicator(best_snapped);
		}

		// Transform delta back to original coordinate space
		Some(transform.inverse().transform_vector2(delta))
	}

	/// Handles moving the initially created point
	fn handle_single_point_path_drag(&mut self, delta: DVec2, layer: LayerNodeIdentifier, responses: &mut VecDeque<Message>) -> Option<PenToolFsmState> {
		self.next_handle_start += delta;
		self.next_point += delta;

		let Some(latest) = self.latest_point_mut() else {
			return Some(PenToolFsmState::DraggingHandle(self.handle_mode));
		};

		latest.pos += delta;

		let modification_type = VectorModificationType::ApplyPointDelta { point: latest.id, delta };

		responses.add(GraphOperationMessage::Vector { layer, modification_type });

		responses.add(OverlaysMessage::Draw);
		Some(PenToolFsmState::DraggingHandle(self.handle_mode))
	}

	fn move_anchor_and_handles(&mut self, delta: DVec2, layer: LayerNodeIdentifier, responses: &mut VecDeque<Message>, is_start: bool, vector_data: &VectorData) {
		if let Some(latest_pt) = self.latest_point_mut() {
			latest_pt.pos += delta;
		}

		let Some(end_point) = self.end_point else { return };

		// Move anchor point
		let modification_type_anchor = VectorModificationType::ApplyPointDelta { point: end_point, delta };

		responses.add(GraphOperationMessage::Vector {
			layer,
			modification_type: modification_type_anchor,
		});

		// Check if the opposite handle exist and move it
		let Some(segment) = self.end_point_segment else { return };
		// Get handle positions
		let handle_end = ManipulatorPointId::EndHandle(segment).get_position(vector_data);
		let handle_start = ManipulatorPointId::PrimaryHandle(segment).get_position(vector_data);

		let handle_modification_type: Option<VectorModificationType> = if is_start {
			let Some(handle_start) = handle_start else { return };
			Some(VectorModificationType::SetPrimaryHandle {
				segment,
				relative_position: handle_start + delta - self.next_point,
			})
		} else {
			let Some(handle_end) = handle_end else { return };
			Some(VectorModificationType::SetEndHandle {
				segment,
				relative_position: handle_end + delta - self.next_point,
			})
		};

		if let Some(modification_type) = handle_modification_type {
			responses.add(GraphOperationMessage::Vector { layer, modification_type });
		}
	}

	fn drag_handle(
		&mut self,
		snap_data: SnapData,
		transform: DAffine2,
		mouse: DVec2,
		responses: &mut VecDeque<Message>,
		layer: Option<LayerNodeIdentifier>,
		input: &InputPreprocessorMessageHandler,
	) -> Option<PenToolFsmState> {
		let colinear = (self.handle_mode == HandleMode::ColinearEquidistant && self.modifiers.break_handle) || (self.handle_mode == HandleMode::ColinearLocked && !self.modifiers.break_handle);
		let document = snap_data.document;
		let Some(layer) = layer else { return Some(PenToolFsmState::DraggingHandle(self.handle_mode)) };
		let vector_data = document.network_interface.compute_modified_vector(layer)?;
<<<<<<< HEAD
=======
		let viewport_to_document = document.metadata().document_to_viewport.inverse();

		// Check if the handle is the start of the segment
		let mut is_start = false;
		if let Some((anchor, segment)) = self.end_point.zip(self.end_point_segment) {
			is_start = vector_data.segment_start_from_id(segment) == Some(anchor);
		}
>>>>>>> 0570edc4

		if self.modifiers.move_anchor_with_handles {
			let Some(delta) = self.space_anchor_handle_snap(&viewport_to_document, &transform, &snap_data, &mouse, &vector_data, input, is_start) else {
				return Some(PenToolFsmState::DraggingHandle(self.handle_mode));
			};

			if self.moving_start_point() {
				return self.handle_single_point_path_drag(delta, layer, responses);
			}

			self.next_handle_start += delta;
			self.next_point += delta;

			if let Some(handle) = self.handle_end.as_mut() {
				*handle += delta;
			} else {
				self.move_anchor_and_handles(delta, layer, responses, is_start, &vector_data);
			}
			responses.add(OverlaysMessage::Draw);
			return Some(PenToolFsmState::DraggingHandle(self.handle_mode));
		}

		self.next_handle_start = self.compute_snapped_angle(snap_data.clone(), transform, colinear, mouse, Some(self.next_point), false);

		match self.handle_mode {
			HandleMode::ColinearLocked | HandleMode::ColinearEquidistant => {
				self.g1_continuous = true;
<<<<<<< HEAD
				self.apply_colinear_constraint(responses, layer, self.next_handle_start, self.next_point, &vector_data);
				self.adjust_handle_length(responses, layer, &vector_data);
=======
				self.colinear(responses, layer, &vector_data, is_start);
				self.adjust_handle_length(responses, layer, &vector_data, is_start);
>>>>>>> 0570edc4
			}
			HandleMode::Free => {
				self.g1_continuous = false;
			}
		}

		responses.add(OverlaysMessage::Draw);

		Some(PenToolFsmState::DraggingHandle(self.handle_mode))
	}

	/// Makes the opposite handle equidistant or locks its length.
<<<<<<< HEAD
	fn adjust_handle_length(&mut self, responses: &mut VecDeque<Message>, layer: LayerNodeIdentifier, vector_data: &VectorData) {
		match self.handle_mode {
			HandleMode::ColinearEquidistant => {
				if self.modifiers.break_handle {
					// Store handle for later restoration only when Alt is first pressed
					if !self.alt_press {
						self.previous_handle_end_pos = self.target_handle_position(vector_data);
						self.alt_press = true;
					}

					// Set handle to opposite position of the other handle
					let new_position = self.next_point * 2. - self.next_handle_start;
					self.update_target_handle_pos(responses, new_position, layer);
				} else if self.alt_press {
					// Restore the previous handle position when Alt is released
					if let Some(previous_handle) = self.previous_handle_end_pos {
						self.update_target_handle_pos(responses, previous_handle, layer);
					}
					self.alt_press = false;
					self.previous_handle_end_pos = None;
				}
			}
			HandleMode::ColinearLocked => {
				if !self.modifiers.break_handle {
					let new_position = self.next_point * 2. - self.next_handle_start;
					self.update_target_handle_pos(responses, new_position, layer);
				}
			}
=======
	fn adjust_handle_length(&mut self, responses: &mut VecDeque<Message>, layer: LayerNodeIdentifier, vector_data: &VectorData, is_start: bool) {
		match self.handle_mode {
			HandleMode::ColinearEquidistant => self.adjust_equidistant_handle(responses, layer, vector_data, is_start),
			HandleMode::ColinearLocked => self.adjust_locked_length_handle(responses, layer, is_start),
>>>>>>> 0570edc4
			HandleMode::Free => {} // No adjustments needed in free mode
		}
	}

<<<<<<< HEAD
	fn apply_colinear_constraint(&mut self, responses: &mut VecDeque<Message>, layer: LayerNodeIdentifier, handle_start: DVec2, anchor_pos: DVec2, vector_data: &VectorData) {
		let Some(direction) = (anchor_pos - handle_start).try_normalize() else {
=======
	fn colinear(&mut self, responses: &mut VecDeque<Message>, layer: LayerNodeIdentifier, vector_data: &VectorData, is_start: bool) {
		let Some(direction) = (self.next_point - self.next_handle_start).try_normalize() else {
>>>>>>> 0570edc4
			log::trace!("Skipping colinear adjustment: handle_start and anchor_point are too close!");
			return;
		};

<<<<<<< HEAD
		let Some(handle_offset) = self.target_handle_position(vector_data).map(|handle| (handle - anchor_pos).length()) else {
			return;
		};

		let new_handle_position = anchor_pos + handle_offset * direction;
		self.update_target_handle_pos(responses, new_handle_position, layer);
=======
		let Some(handle_offset) = self.get_handle_offset(vector_data, is_start) else {
			return;
		};
		let new_handle_position = self.next_point + handle_offset * direction;

		self.update_handle_position(new_handle_position, responses, layer, is_start);
	}

	fn get_handle_offset(&self, vector_data: &VectorData, is_start: bool) -> Option<f64> {
		if is_start {
			let segment = self.end_point_segment?;
			let handle = ManipulatorPointId::PrimaryHandle(segment).get_position(vector_data)?;
			return Some((handle - self.next_point).length());
		}

		self.handle_end.map(|handle| (handle - self.next_point).length()).or_else(|| {
			self.end_point_segment
				.and_then(|segment| Some((ManipulatorPointId::EndHandle(segment).get_position(vector_data)? - self.next_point).length()))
		})
	}

	fn adjust_equidistant_handle(&mut self, responses: &mut VecDeque<Message>, layer: LayerNodeIdentifier, vector_data: &VectorData, is_start: bool) {
		if self.modifiers.break_handle {
			self.store_handle(vector_data, is_start);
			self.alt_press = true;
			let new_position = self.next_point * 2. - self.next_handle_start;
			self.update_handle_position(new_position, responses, layer, is_start);
		} else {
			self.restore_previous_handle(responses, layer, is_start);
		}
	}

	fn adjust_locked_length_handle(&mut self, responses: &mut VecDeque<Message>, layer: LayerNodeIdentifier, is_start: bool) {
		if !self.modifiers.break_handle {
			let new_position = self.next_point * 2. - self.next_handle_start;
			self.update_handle_position(new_position, responses, layer, is_start);
		}
	}

	/// Temporarily stores the opposite handle position to revert back when Alt is released in equidistant mode.
	fn store_handle(&mut self, vector_data: &VectorData, is_start: bool) {
		if !self.alt_press {
			self.previous_handle_end_pos = if is_start {
				let Some(segment) = self.end_point_segment else { return };
				ManipulatorPointId::PrimaryHandle(segment).get_position(vector_data)
			} else {
				self.handle_end.or_else(|| {
					let segment = self.end_point_segment?;
					ManipulatorPointId::EndHandle(segment).get_position(vector_data)
				})
			}
		}
	}

	fn restore_previous_handle(&mut self, responses: &mut VecDeque<Message>, layer: LayerNodeIdentifier, is_start: bool) {
		if self.alt_press {
			self.alt_press = false;
			if let Some(previous_handle) = self.previous_handle_end_pos {
				self.update_handle_position(previous_handle, responses, layer, is_start);
			}
			self.previous_handle_end_pos = None; // Reset storage
		}
	}

	fn update_handle_position(&mut self, new_position: DVec2, responses: &mut VecDeque<Message>, layer: LayerNodeIdentifier, is_start: bool) {
		let relative_position = new_position - self.next_point;

		if is_start {
			let modification_type = VectorModificationType::SetPrimaryHandle {
				segment: self
					.end_point_segment
					.expect("In update_handle_position(), if `is_start` is true then `end_point_segment` should exist"),
				relative_position,
			};
			responses.add(GraphOperationMessage::Vector { layer, modification_type });
			return;
		}

		if let Some(handle) = self.handle_end.as_mut() {
			*handle = new_position;
		} else {
			let Some(segment) = self.end_point_segment else { return };
			let modification_type = VectorModificationType::SetEndHandle { segment, relative_position };
			responses.add(GraphOperationMessage::Vector { layer, modification_type });
		}
>>>>>>> 0570edc4
	}

	fn place_anchor(&mut self, snap_data: SnapData, transform: DAffine2, mouse: DVec2, preferences: &PreferencesMessageHandler, responses: &mut VecDeque<Message>) -> Option<PenToolFsmState> {
		let document = snap_data.document;

		let relative = self.latest_point().map(|point| point.pos);
		self.next_point = self.compute_snapped_angle(snap_data, transform, false, mouse, relative, true);

		let selected_nodes = document.network_interface.selected_nodes();
		let mut selected_layers = selected_nodes.selected_layers(document.metadata());
		let layer = selected_layers.next().filter(|_| selected_layers.next().is_none())?;
		let vector_data = document.network_interface.compute_modified_vector(layer)?;
		let transform = document.metadata().document_to_viewport * transform;
		for point in vector_data.extendable_points(preferences.vector_meshes) {
			let Some(pos) = vector_data.point_domain.position_from_id(point) else { continue };
			let transformed_distance_between_squared = transform.transform_point2(pos).distance_squared(transform.transform_point2(self.next_point));
			let snap_point_tolerance_squared = crate::consts::SNAP_POINT_TOLERANCE.powi(2);
			if transformed_distance_between_squared < snap_point_tolerance_squared {
				self.next_point = pos;
			}
		}
		if let Some(handle_end) = self.handle_end.as_mut() {
			*handle_end = self.next_point;
			self.next_handle_start = self.next_point;
		}
		responses.add(OverlaysMessage::Draw);

		Some(PenToolFsmState::PlacingAnchor)
	}

	/// Snap the angle of the line from relative to position if the key is pressed.
	fn compute_snapped_angle(&mut self, snap_data: SnapData, transform: DAffine2, colinear: bool, mouse: DVec2, relative: Option<DVec2>, neighbor: bool) -> DVec2 {
		let ModifierState { snap_angle, lock_angle, .. } = self.modifiers;
		let document = snap_data.document;
		let mut document_pos = document.metadata().document_to_viewport.inverse().transform_point2(mouse);
		let snap = &mut self.snap_manager;

		let neighbors = relative.filter(|_| neighbor).map_or(Vec::new(), |neighbor| vec![neighbor]);

		let config = SnapTypeConfiguration::default();
		if let Some(relative) = relative
			.map(|layer| transform.transform_point2(layer))
			.filter(|&relative| (snap_angle || lock_angle) && (relative - document_pos).length_squared() > f64::EPSILON * 100.)
		{
			let resolution = LINE_ROTATE_SNAP_ANGLE.to_radians();

			let angle = if lock_angle {
				self.angle
			} else if (relative - document_pos) != DVec2::ZERO && !lock_angle {
				(-(relative - document_pos).angle_to(DVec2::X) / resolution).round() * resolution
			} else {
				self.angle
			};
			document_pos = relative - (relative - document_pos).project_onto(DVec2::new(angle.cos(), angle.sin()));

			let constraint = SnapConstraint::Line {
				origin: relative,
				direction: document_pos - relative,
			};
			let near_point = SnapCandidatePoint::handle_neighbors(document_pos, neighbors.clone());
			let far_point = SnapCandidatePoint::handle_neighbors(2. * relative - document_pos, neighbors);
			if colinear {
				let snapped = snap.constrained_snap(&snap_data, &near_point, constraint, config);
				let snapped_far = snap.constrained_snap(&snap_data, &far_point, constraint, config);
				document_pos = if snapped_far.other_snap_better(&snapped) {
					snapped.snapped_point_document
				} else {
					2. * relative - snapped_far.snapped_point_document
				};
				snap.update_indicator(if snapped_far.other_snap_better(&snapped) { snapped } else { snapped_far });
			} else {
				let snapped = snap.constrained_snap(&snap_data, &near_point, constraint, config);
				document_pos = snapped.snapped_point_document;
				snap.update_indicator(snapped);
			}
		} else if let Some(relative) = relative.map(|layer| transform.transform_point2(layer)).filter(|_| colinear) {
			let snapped = snap.free_snap(&snap_data, &SnapCandidatePoint::handle_neighbors(document_pos, neighbors.clone()), config);
			let snapped_far = snap.free_snap(&snap_data, &SnapCandidatePoint::handle_neighbors(2. * relative - document_pos, neighbors), config);
			document_pos = if snapped_far.other_snap_better(&snapped) {
				snapped.snapped_point_document
			} else {
				2. * relative - snapped_far.snapped_point_document
			};
			snap.update_indicator(if snapped_far.other_snap_better(&snapped) { snapped } else { snapped_far });
		} else {
			let snapped = snap.free_snap(&snap_data, &SnapCandidatePoint::handle_neighbors(document_pos, neighbors), config);
			document_pos = snapped.snapped_point_document;
			snap.update_indicator(snapped);
		}

		if let Some(relative) = relative.map(|layer| transform.transform_point2(layer)) {
			if (relative - document_pos) != DVec2::ZERO && (relative - document_pos).length_squared() > f64::EPSILON * 100. {
				self.angle = -(relative - document_pos).angle_to(DVec2::X)
			}
		}

		transform.inverse().transform_point2(document_pos)
	}

	fn create_initial_point(
		&mut self,
		document: &DocumentMessageHandler,
		input: &InputPreprocessorMessageHandler,
		responses: &mut VecDeque<Message>,
		tool_options: &PenOptions,
		append: bool,
		preferences: &PreferencesMessageHandler,
	) {
		let point = SnapCandidatePoint::handle(document.metadata().document_to_viewport.inverse().transform_point2(input.mouse.position));
		let snapped = self.snap_manager.free_snap(&SnapData::new(document, input), &point, SnapTypeConfiguration::default());
		let viewport = document.metadata().document_to_viewport.transform_point2(snapped.snapped_point_document);

		let selected_nodes = document.network_interface.selected_nodes();
		self.handle_end = None;

		let tolerance = crate::consts::SNAP_POINT_TOLERANCE;
		let extension_choice = should_extend(document, viewport, tolerance, selected_nodes.selected_layers(document.metadata()), preferences);
		if let Some((layer, point, position)) = extension_choice {
			self.extend_existing_path(document, layer, point, position, responses);
			return;
		}

		if append {
			if let Some((layer, point, _)) = closest_point(document, viewport, tolerance, document.metadata().all_layers(), |_| false, preferences) {
				let vector_data = document.network_interface.compute_modified_vector(layer).unwrap();
				let segment = vector_data.all_connected(point).collect::<Vec<_>>().first().map(|s| s.segment);

				if self.modifiers.lock_angle {
					self.set_lock_angle(&vector_data, point, segment);
				}
			}
			self.end_point_segment = None;
			let mut selected_layers_except_artboards = selected_nodes.selected_layers_except_artboards(&document.network_interface);
			let existing_layer = selected_layers_except_artboards.next().filter(|_| selected_layers_except_artboards.next().is_none());
			if let Some(layer) = existing_layer {
				// Add point to existing layer
				responses.add(PenToolMessage::AddPointLayerPosition { layer, viewport });
				return;
			}
		}

		if let Some((layer, point, _position)) = closest_point(document, viewport, tolerance, document.metadata().all_layers(), |_| false, preferences) {
			let vector_data = document.network_interface.compute_modified_vector(layer).unwrap();
			let segment = vector_data.all_connected(point).collect::<Vec<_>>().first().map(|s| s.segment);

			if self.modifiers.lock_angle {
				self.set_lock_angle(&vector_data, point, segment);
				self.handle_mode = HandleMode::Free;
			}
		}

		// New path layer
		let node_type = resolve_document_node_type("Path").expect("Path node does not exist");
		let nodes = vec![(NodeId(0), node_type.default_node_template())];

		let parent = document.new_layer_bounding_artboard(input);
		let layer = graph_modification_utils::new_custom(NodeId::new(), nodes, parent, responses);
		tool_options.fill.apply_fill(layer, responses);
		tool_options.stroke.apply_stroke(tool_options.line_weight, layer, responses);
		self.end_point_segment = None;
		self.draw_mode = DrawMode::ContinuePath;
		self.handle_type = TargetHandle::HandleEnd;
		responses.add(NodeGraphMessage::SelectedNodesSet { nodes: vec![layer.to_node()] });

		// This causes the following message to be run only after the next graph evaluation runs and the transforms are updated
		responses.add(Message::StartBuffer);
		// It is necessary to defer this until the transform of the layer can be accurately computed (quite hacky)
		responses.add(PenToolMessage::AddPointLayerPosition { layer, viewport });
	}

	/// Perform extension of an existing path
	fn extend_existing_path(&mut self, document: &DocumentMessageHandler, layer: LayerNodeIdentifier, point: PointId, position: DVec2, responses: &mut VecDeque<Message>) {
		let vector_data = document.network_interface.compute_modified_vector(layer);
		let (handle_start, in_segment) = if let Some(vector_data) = &vector_data {
			vector_data
				.segment_bezier_iter()
				.find_map(|(segment_id, bezier, start, end)| {
					let is_end = point == end;
					let is_start = point == start;
					if !is_end && !is_start {
						return None;
					}

					let handle = match bezier.handles {
						BezierHandles::Cubic { handle_start, handle_end, .. } => {
							if is_start {
								handle_start
							} else {
								handle_end
							}
						}
						BezierHandles::Quadratic { handle } => handle,
						_ => return None,
					};
					Some((segment_id, is_end, handle))
				})
				.map(|(segment_id, is_end, handle)| {
					let mirrored_handle = position * 2. - handle;
					let in_segment = if is_end { Some(segment_id) } else { None };
					(mirrored_handle, in_segment)
				})
				.unwrap_or_else(|| (position, None))
		} else {
			(position, None)
		};

		let in_segment = if self.modifiers.lock_angle { self.end_point_segment } else { in_segment };

		self.add_point(LastPoint {
			id: point,
			pos: position,
			in_segment,
			handle_start,
		});

		responses.add(NodeGraphMessage::SelectedNodesSet { nodes: vec![layer.to_node()] });

		self.next_point = position;
		self.next_handle_start = handle_start;
		let vector_data = document.network_interface.compute_modified_vector(layer).unwrap();
		let segment = vector_data.all_connected(point).collect::<Vec<_>>().first().map(|s| s.segment);

		if self.modifiers.lock_angle {
			self.set_lock_angle(&vector_data, point, segment);
		}
		self.handle_mode = HandleMode::Free;
	}

	// Stores the segment and point ID of the clicked endpoint
	fn store_clicked_endpoint(&mut self, document: &DocumentMessageHandler, transform: &DAffine2, input: &InputPreprocessorMessageHandler, preferences: &PreferencesMessageHandler) {
		let mut manipulators = HashMap::with_hasher(NoHashBuilder);
		let mut unselected = Vec::new();
		let mut layer_manipulators = HashSet::with_hasher(NoHashBuilder);

		let point = SnapCandidatePoint::handle(document.metadata().document_to_viewport.inverse().transform_point2(input.mouse.position));

		let snapped = self.snap_manager.free_snap(&SnapData::new(document, input), &point, SnapTypeConfiguration::default());
		let viewport = document.metadata().document_to_viewport.transform_point2(snapped.snapped_point_document);

		let tolerance = crate::consts::SNAP_POINT_TOLERANCE;

		if let Some((layer, point, _position)) = closest_point(document, viewport, tolerance, document.metadata().all_layers(), |_| false, preferences) {
			self.end_point = Some(point);
			let vector_data = document.network_interface.compute_modified_vector(layer).unwrap();
			let segment = vector_data.all_connected(point).collect::<Vec<_>>().first().map(|s| s.segment);
			self.end_point_segment = segment;
<<<<<<< HEAD
			self.update_handle_custom(&vector_data);
=======
			layer_manipulators.insert(point);
			for (&id, &position) in vector_data.point_domain.ids().iter().zip(vector_data.point_domain.positions()) {
				if id == point {
					continue;
				}
				unselected.push(SnapCandidatePoint::handle(transform.transform_point2(position)))
			}
			manipulators.insert(layer, layer_manipulators);
			self.snap_cache = SnapCache { manipulators, unselected }
>>>>>>> 0570edc4
		}
	}

	fn set_lock_angle(&mut self, vector_data: &VectorData, anchor: PointId, segment: Option<SegmentId>) {
		let anchor_position = vector_data.point_domain.position_from_id(anchor);

		let Some((anchor_position, segment)) = anchor_position.zip(segment) else {
			self.handle_mode = HandleMode::Free;
			return;
		};

		// Closure to check if a point is the start or end of a segment
		let is_start = |point: PointId, segment: SegmentId| vector_data.segment_start_from_id(segment) == Some(point);

		let end_handle = ManipulatorPointId::EndHandle(segment).get_position(vector_data);
		let start_handle = ManipulatorPointId::PrimaryHandle(segment).get_position(vector_data);

		let start_point = if is_start(anchor, segment) {
			vector_data.segment_end_from_id(segment).and_then(|id| vector_data.point_domain.position_from_id(id))
		} else {
			vector_data.segment_start_from_id(segment).and_then(|id| vector_data.point_domain.position_from_id(id))
		};

		let required_handle = if is_start(anchor, segment) {
			start_handle
				.filter(|&handle| handle != anchor_position)
				.or(end_handle.filter(|&handle| Some(handle) != start_point))
				.or(start_point)
		} else {
			end_handle
				.filter(|&handle| handle != anchor_position)
				.or(start_handle.filter(|&handle| Some(handle) != start_point))
				.or(start_point)
		};

		if let Some(required_handle) = required_handle {
			self.angle = -(required_handle - anchor_position).angle_to(DVec2::X);
			self.handle_mode = HandleMode::ColinearEquidistant;
		}
	}

	fn add_point_layer_position(&mut self, document: &DocumentMessageHandler, responses: &mut VecDeque<Message>, layer: LayerNodeIdentifier, viewport: DVec2) {
		// Add the first point
		let id = PointId::generate();
		let pos = document.metadata().transform_to_viewport(layer).inverse().transform_point2(viewport);
		let modification_type = VectorModificationType::InsertPoint { id, position: pos };
		responses.add(GraphOperationMessage::Vector { layer, modification_type });
		self.add_point(LastPoint {
			id,
			pos,
			in_segment: None,
			handle_start: pos,
		});
		self.next_point = pos;
		self.next_handle_start = pos;
		self.handle_end = None;
	}
}

impl Fsm for PenToolFsmState {
	type ToolData = PenToolData;
	type ToolOptions = PenOptions;

	fn transition(self, event: ToolMessage, tool_data: &mut Self::ToolData, tool_action_data: &mut ToolActionHandlerData, tool_options: &Self::ToolOptions, responses: &mut VecDeque<Message>) -> Self {
		let ToolActionHandlerData {
			document,
			global_tool_data,
			input,
			shape_editor,
			preferences,
			..
		} = tool_action_data;

		let selected_nodes = document.network_interface.selected_nodes();
		let mut selected_layers = selected_nodes.selected_layers(document.metadata());
		let layer = selected_layers.next().filter(|_| selected_layers.next().is_none());
		let mut transform = layer.map(|layer| document.metadata().transform_to_document(layer)).unwrap_or_default();

		if !transform.inverse().is_finite() {
			let parent_transform = layer.and_then(|layer| layer.parent(document.metadata())).map(|layer| document.metadata().transform_to_document(layer));

			transform = parent_transform.unwrap_or(DAffine2::IDENTITY);
		}

		if !transform.inverse().is_finite() {
			transform = DAffine2::IDENTITY;
		}

		let ToolMessage::Pen(event) = event else { return self };
		match (self, event) {
			(PenToolFsmState::PlacingAnchor | PenToolFsmState::GRSHandle, PenToolMessage::GRS { grab, rotate, scale }) => {
				let Some(layer) = layer else { return PenToolFsmState::PlacingAnchor };

				let Some(latest) = tool_data.latest_point() else { return PenToolFsmState::PlacingAnchor };
				if latest.handle_start == latest.pos {
					return PenToolFsmState::PlacingAnchor;
				}

				let viewport = document.metadata().transform_to_viewport(layer);
				let last_point = viewport.transform_point2(latest.pos);
				let handle = viewport.transform_point2(latest.handle_start);

				if input.keyboard.key(grab) {
					responses.add(TransformLayerMessage::BeginGrabPen { last_point, handle });
				} else if input.keyboard.key(rotate) {
					responses.add(TransformLayerMessage::BeginRotatePen { last_point, handle });
				} else if input.keyboard.key(scale) {
					responses.add(TransformLayerMessage::BeginScalePen { last_point, handle });
				}

				tool_data.previous_handle_start_pos = latest.handle_start;

				// Store the handle_end position
				let segment = tool_data.end_point_segment;
				if let Some(segment) = segment {
					let vector_data = document.network_interface.compute_modified_vector(layer).unwrap();
					tool_data.previous_handle_end_pos = ManipulatorPointId::EndHandle(segment).get_position(&vector_data);
				}
				PenToolFsmState::GRSHandle
			}
			(PenToolFsmState::GRSHandle, PenToolMessage::FinalPosition { final_position }) => {
				let Some(layer) = layer else { return PenToolFsmState::GRSHandle };
				let vector_data = document.network_interface.compute_modified_vector(layer);
				let Some(vector_data) = vector_data else { return PenToolFsmState::GRSHandle };

				if let Some(latest_pt) = tool_data.latest_point_mut() {
					let layer_space_to_viewport = document.metadata().transform_to_viewport(layer);
					let final_pos = layer_space_to_viewport.inverse().transform_point2(final_position);
					latest_pt.handle_start = final_pos;
				}

				responses.add(OverlaysMessage::Draw);

				// Making the end handle colinear
				match tool_data.handle_mode {
					HandleMode::Free => {}
					HandleMode::ColinearEquidistant | HandleMode::ColinearLocked => {
						if let Some((latest, segment)) = tool_data.latest_point().zip(tool_data.end_point_segment) {
							let Some(direction) = (latest.pos - latest.handle_start).try_normalize() else {
								return PenToolFsmState::GRSHandle;
							};

							if (latest.pos - latest.handle_start).length_squared() < f64::EPSILON {
								return PenToolFsmState::GRSHandle;
							}

							let is_start = vector_data.segment_start_from_id(segment) == Some(latest.id);

							let handle = if is_start {
								ManipulatorPointId::PrimaryHandle(segment).get_position(&vector_data)
							} else {
								ManipulatorPointId::EndHandle(segment).get_position(&vector_data)
							};
							let Some(handle) = handle else { return PenToolFsmState::GRSHandle };
							let relative_distance = (handle - latest.pos).length();
							let relative_position = relative_distance * direction;
							let modification_type = if is_start {
								VectorModificationType::SetPrimaryHandle { segment, relative_position }
							} else {
								VectorModificationType::SetEndHandle { segment, relative_position }
							};
							responses.add(GraphOperationMessage::Vector { layer, modification_type });
						}
					}
				}

				responses.add(OverlaysMessage::Draw);

				PenToolFsmState::GRSHandle
			}
			(PenToolFsmState::GRSHandle, PenToolMessage::Confirm) => {
				tool_data.next_point = input.mouse.position;
				tool_data.next_handle_start = input.mouse.position;

				responses.add(OverlaysMessage::Draw);
				responses.add(PenToolMessage::PointerMove {
					snap_angle: Key::Control,
					break_handle: Key::Alt,
					lock_angle: Key::Shift,
					colinear: Key::KeyC,
					move_anchor_with_handles: Key::Space,
				});

				PenToolFsmState::PlacingAnchor
			}
			(PenToolFsmState::GRSHandle, PenToolMessage::Abort) => {
				tool_data.next_point = input.mouse.position;
				tool_data.next_handle_start = input.mouse.position;

				let Some(layer) = layer else { return PenToolFsmState::GRSHandle };

				let previous = tool_data.previous_handle_start_pos;
				if let Some(latest) = tool_data.latest_point_mut() {
					latest.handle_start = previous;
				}

				responses.add(OverlaysMessage::Draw);
				responses.add(PenToolMessage::PointerMove {
					snap_angle: Key::Control,
					break_handle: Key::Alt,
					lock_angle: Key::Shift,
					colinear: Key::KeyC,
					move_anchor_with_handles: Key::Space,
				});

				// Set the handle-end back to original position
				if let Some(((latest, segment), handle_end)) = tool_data.latest_point().zip(tool_data.end_point_segment).zip(tool_data.previous_handle_end_pos) {
					let relative = handle_end - latest.pos;
					let modification_type = VectorModificationType::SetEndHandle { segment, relative_position: relative };
					responses.add(GraphOperationMessage::Vector { layer, modification_type });
				}

				PenToolFsmState::PlacingAnchor
			}
			(_, PenToolMessage::SelectionChanged) => {
				responses.add(OverlaysMessage::Draw);
				self
			}
			(PenToolFsmState::Ready, PenToolMessage::Overlays(mut overlay_context)) => {
				match tool_options.pen_overlay_mode {
					PenOverlayMode::AllHandles => {
						path_overlays(document, DrawHandles::All, shape_editor, &mut overlay_context);
					}
					PenOverlayMode::FrontierHandles => {
						path_overlays(document, DrawHandles::None, shape_editor, &mut overlay_context);
					}
				}
				tool_data.snap_manager.draw_overlays(SnapData::new(document, input), &mut overlay_context);
				self
			}
			(_, PenToolMessage::Overlays(mut overlay_context)) => {
				let valid = |point: DVec2, handle: DVec2| point.distance_squared(handle) >= HIDE_HANDLE_DISTANCE * HIDE_HANDLE_DISTANCE;

				let transform = document.metadata().document_to_viewport * transform;

				// The currently-being-placed anchor
				let next_anchor = transform.transform_point2(tool_data.next_point);
				// The currently-being-placed anchor's outgoing handle (the one currently being dragged out)
				let next_handle_start = transform.transform_point2(tool_data.next_handle_start);

				// The most recently placed anchor
				let anchor_start = tool_data.latest_point().map(|point| transform.transform_point2(point.pos));
				// The most recently placed anchor's incoming handle (opposite the one currently being dragged out)
				let handle_end = tool_data.handle_end.map(|point| transform.transform_point2(point));
				// The most recently placed anchor's outgoing handle (which is currently influencing the currently-being-placed segment)
				let handle_start = tool_data.latest_point().map(|point| transform.transform_point2(point.handle_start));

				if let (Some((start, handle_start)), Some(handle_end)) = (tool_data.latest_point().map(|point| (point.pos, point.handle_start)), tool_data.handle_end) {
					let handles = BezierHandles::Cubic { handle_start, handle_end };
					let end = tool_data.next_point;
					let bezier = Bezier { start, handles, end };
					if (end - start).length_squared() > f64::EPSILON {
						// Draw the curve for the currently-being-placed segment
						overlay_context.outline_bezier(bezier, transform);
					}
				}

				// Draw the line between the currently-being-placed anchor and its currently-being-dragged-out outgoing handle (opposite the one currently being dragged out)
				overlay_context.line(next_anchor, next_handle_start, None);

				match tool_options.pen_overlay_mode {
					PenOverlayMode::AllHandles => {
						path_overlays(document, DrawHandles::All, shape_editor, &mut overlay_context);
					}
					PenOverlayMode::FrontierHandles => {
						if let Some(latest_segment) = tool_data.end_point_segment {
							path_overlays(document, DrawHandles::SelectedAnchors(vec![latest_segment]), shape_editor, &mut overlay_context);
						} else {
							path_overlays(document, DrawHandles::None, shape_editor, &mut overlay_context);
						};
					}
				}

				if let (Some(anchor_start), Some(handle_start), Some(handle_end)) = (anchor_start, handle_start, handle_end) {
					// Draw the line between the most recently placed anchor and its outgoing handle (which is currently influencing the currently-being-placed segment)
					overlay_context.line(anchor_start, handle_start, None);

					// Draw the line between the currently-being-placed anchor and its incoming handle (opposite the one currently being dragged out)
					overlay_context.line(next_anchor, handle_end, None);

					if self == PenToolFsmState::PlacingAnchor && anchor_start != handle_start && tool_data.modifiers.lock_angle {
						// Draw the line between the currently-being-placed anchor and last-placed point (lock angle bent overlays)
						overlay_context.dashed_line(anchor_start, next_anchor, None, Some(4.), Some(4.), Some(0.5));
					}

					// Draw the line between the currently-being-placed anchor and last-placed point (snap angle bent overlays)
					if self == PenToolFsmState::PlacingAnchor && anchor_start != handle_start && tool_data.modifiers.snap_angle {
						overlay_context.dashed_line(anchor_start, next_anchor, None, Some(4.), Some(4.), Some(0.5));
					}

					if self == PenToolFsmState::DraggingHandle(tool_data.handle_mode) && valid(next_anchor, handle_end) {
						// Draw the handle circle for the currently-being-dragged-out incoming handle (opposite the one currently being dragged out)
						overlay_context.manipulator_handle(handle_end, false, None);
					}

					if valid(anchor_start, handle_start) {
						// Draw the handle circle for the most recently placed anchor's outgoing handle (which is currently influencing the currently-being-placed segment)
						overlay_context.manipulator_handle(handle_start, false, None);
					}
				} else {
					// Draw the whole path and its manipulators when the user is clicking-and-dragging out from the most recently placed anchor to set its outgoing handle, during which it would otherwise not have its overlays drawn
					match tool_options.pen_overlay_mode {
						PenOverlayMode::AllHandles => {
							path_overlays(document, DrawHandles::All, shape_editor, &mut overlay_context);
						}
						PenOverlayMode::FrontierHandles => {
							path_overlays(document, DrawHandles::None, shape_editor, &mut overlay_context);
						}
					}
				}

				if self == PenToolFsmState::DraggingHandle(tool_data.handle_mode) && valid(next_anchor, next_handle_start) {
					// Draw the handle circle for the currently-being-dragged-out outgoing handle (the one currently being dragged out, under the user's cursor)
					overlay_context.manipulator_handle(next_handle_start, false, None);
				}

				if self == PenToolFsmState::DraggingHandle(tool_data.handle_mode) {
					// Draw the anchor square for the most recently placed anchor
					overlay_context.manipulator_anchor(next_anchor, false, None);
				}

				// Draw the overlays that visualize current snapping
				tool_data.snap_manager.draw_overlays(SnapData::new(document, input), &mut overlay_context);

				self
			}
			(_, PenToolMessage::WorkingColorChanged) => {
				responses.add(PenToolMessage::UpdateOptions(PenOptionsUpdate::WorkingColors(
					Some(global_tool_data.primary_color),
					Some(global_tool_data.secondary_color),
				)));
				self
			}
			(PenToolFsmState::Ready, PenToolMessage::DragStart { append_to_selected }) => {
				responses.add(DocumentMessage::StartTransaction);
				tool_data.handle_mode = HandleMode::Free;

				// Get the closest point and the segment it is on
				tool_data.store_clicked_endpoint(document, &transform, input, preferences);
				tool_data.create_initial_point(document, input, responses, tool_options, input.keyboard.key(append_to_selected), preferences);

				// Enter the dragging handle state while the mouse is held down, allowing the user to move the mouse and position the handle
				PenToolFsmState::DraggingHandle(tool_data.handle_mode)
			}
			(_, PenToolMessage::AddPointLayerPosition { layer, viewport }) => {
				tool_data.add_point_layer_position(document, responses, layer, viewport);

				self
			}
			(state, PenToolMessage::RecalculateLatestPointsPosition) => {
				tool_data.recalculate_latest_points_position(document);
				state
			}
			(PenToolFsmState::PlacingAnchor, PenToolMessage::DragStart { append_to_selected }) => {
				let point = SnapCandidatePoint::handle(document.metadata().document_to_viewport.inverse().transform_point2(input.mouse.position));
				let snapped = tool_data.snap_manager.free_snap(&SnapData::new(document, input), &point, SnapTypeConfiguration::default());
				let viewport = document.metadata().document_to_viewport.transform_point2(snapped.snapped_point_document);

				// Early return if the buffer was started and this message is being run again after the buffer (so that place_anchor updates the state with the newly merged vector)
				if tool_data.buffering_merged_vector {
					if let Some(layer) = layer {
						tool_data.buffering_merged_vector = false;
						tool_data.handle_mode = HandleMode::ColinearLocked;
						tool_data.bend_from_previous_point(SnapData::new(document, input), transform, layer, preferences);
						tool_data.place_anchor(SnapData::new(document, input), transform, input.mouse.position, preferences, responses);
					}
					tool_data.buffering_merged_vector = false;
					PenToolFsmState::DraggingHandle(tool_data.handle_mode)
				} else {
					if tool_data.handle_end.is_some() {
						responses.add(DocumentMessage::StartTransaction);
					}
					// Merge two layers if the point is connected to the end point of another path

					// This might not be the correct solution to artboards being included as the other layer, which occurs due to the compute_modified_vector call in should_extend using the click targets for a layer instead of vector data.
					let layers = LayerNodeIdentifier::ROOT_PARENT
						.descendants(document.metadata())
						.filter(|layer| !document.network_interface.is_artboard(&layer.to_node(), &[]));
					if let Some((other_layer, _, _)) = should_extend(document, viewport, crate::consts::SNAP_POINT_TOLERANCE, layers, preferences) {
						let selected_nodes = document.network_interface.selected_nodes();
						let mut selected_layers = selected_nodes.selected_layers(document.metadata());
						if let Some(current_layer) = selected_layers.next().filter(|current_layer| selected_layers.next().is_none() && *current_layer != other_layer) {
							merge_layers(document, current_layer, other_layer, responses);
						}
					}

					// Even if no buffer was started, the message still has to be run again in order to call bend_from_previous_point
					tool_data.buffering_merged_vector = true;
					responses.add(PenToolMessage::DragStart { append_to_selected });
					PenToolFsmState::PlacingAnchor
				}
			}
			(PenToolFsmState::PlacingAnchor, PenToolMessage::RemovePreviousHandle) => {
				if let Some(last_point) = tool_data.latest_points.last_mut() {
					last_point.handle_start = last_point.pos;
					responses.add(OverlaysMessage::Draw);
				} else {
					log::trace!("No latest point available to modify handle_start.");
				}
				self
			}
			(PenToolFsmState::DraggingHandle(_), PenToolMessage::DragStop) => {
				tool_data.end_point = None;
				tool_data.draw_mode = DrawMode::ContinuePath;
				tool_data
					.finish_placing_handle(SnapData::new(document, input), transform, preferences, responses)
					.unwrap_or(PenToolFsmState::PlacingAnchor)
			}
			(
				PenToolFsmState::DraggingHandle(_),
				PenToolMessage::PointerMove {
					snap_angle,
					break_handle,
					lock_angle,
					colinear,
					move_anchor_with_handles,
				},
			) => {
				log::info!("{:?}", tool_data.handle_type);
				tool_data.modifiers = ModifierState {
					snap_angle: input.keyboard.key(snap_angle),
					lock_angle: input.keyboard.key(lock_angle),
					break_handle: input.keyboard.key(break_handle),
					colinear: input.keyboard.key(colinear),
					move_anchor_with_handles: input.keyboard.key(move_anchor_with_handles),
				};
				let snap_data = SnapData::new(document, input);
				if tool_data.modifiers.colinear && !tool_data.toggle_colinear_debounce {
					tool_data.handle_mode = match tool_data.handle_mode {
						HandleMode::Free => HandleMode::ColinearEquidistant,
						HandleMode::ColinearEquidistant | HandleMode::ColinearLocked => HandleMode::Free,
					};
					tool_data.toggle_colinear_debounce = true;
				}

				if !tool_data.modifiers.colinear {
					tool_data.toggle_colinear_debounce = false;
				}

				let state = tool_data
					.drag_handle(snap_data, transform, input.mouse.position, responses, layer, input)
					.unwrap_or(PenToolFsmState::Ready);

				// Auto-panning
				let messages = [
					PenToolMessage::PointerOutsideViewport {
						snap_angle,
						break_handle,
						lock_angle,
						colinear,
						move_anchor_with_handles,
					}
					.into(),
					PenToolMessage::PointerMove {
						snap_angle,
						break_handle,
						lock_angle,
						colinear,
						move_anchor_with_handles,
					}
					.into(),
				];
				tool_data.auto_panning.setup_by_mouse_position(input, &messages, responses);

				state
			}
			(
				PenToolFsmState::PlacingAnchor,
				PenToolMessage::PointerMove {
					snap_angle,
					break_handle,
					lock_angle,
					colinear,
					move_anchor_with_handles,
				},
			) => {
				tool_data.alt_press = false;
				tool_data.modifiers = ModifierState {
					snap_angle: input.keyboard.key(snap_angle),
					lock_angle: input.keyboard.key(lock_angle),
					break_handle: input.keyboard.key(break_handle),
					colinear: input.keyboard.key(colinear),
					move_anchor_with_handles: input.keyboard.key(move_anchor_with_handles),
				};
				let state = tool_data
					.place_anchor(SnapData::new(document, input), transform, input.mouse.position, preferences, responses)
					.unwrap_or(PenToolFsmState::Ready);

				// Auto-panning
				let messages = [
					PenToolMessage::PointerOutsideViewport {
						snap_angle,
						break_handle,
						lock_angle,
						colinear,
						move_anchor_with_handles,
					}
					.into(),
					PenToolMessage::PointerMove {
						snap_angle,
						break_handle,
						lock_angle,
						colinear,
						move_anchor_with_handles,
					}
					.into(),
				];
				tool_data.auto_panning.setup_by_mouse_position(input, &messages, responses);

				state
			}
			(
				PenToolFsmState::Ready,
				PenToolMessage::PointerMove {
					snap_angle,
					break_handle,
					lock_angle,
					colinear,
					move_anchor_with_handles,
				},
			) => {
				tool_data.modifiers = ModifierState {
					snap_angle: input.keyboard.key(snap_angle),
					lock_angle: input.keyboard.key(lock_angle),
					break_handle: input.keyboard.key(break_handle),
					colinear: input.keyboard.key(colinear),
					move_anchor_with_handles: input.keyboard.key(move_anchor_with_handles),
				};
				tool_data.snap_manager.preview_draw(&SnapData::new(document, input), input.mouse.position);
				responses.add(OverlaysMessage::Draw);
				self
			}
			(PenToolFsmState::DraggingHandle(mode), PenToolMessage::PointerOutsideViewport { .. }) => {
				// Auto-panning
				let _ = tool_data.auto_panning.shift_viewport(input, responses);

				PenToolFsmState::DraggingHandle(mode)
			}
			(PenToolFsmState::PlacingAnchor, PenToolMessage::PointerOutsideViewport { .. }) => {
				// Auto-panning
				let _ = tool_data.auto_panning.shift_viewport(input, responses);

				PenToolFsmState::PlacingAnchor
			}
			(
				state,
				PenToolMessage::PointerOutsideViewport {
					snap_angle,
					break_handle,
					lock_angle,
					colinear,
					move_anchor_with_handles,
				},
			) => {
				// Auto-panning
				let messages = [
					PenToolMessage::PointerOutsideViewport {
						snap_angle,
						break_handle,
						lock_angle,
						colinear,
						move_anchor_with_handles,
					}
					.into(),
					PenToolMessage::PointerMove {
						snap_angle,
						break_handle,
						lock_angle,
						colinear,
						move_anchor_with_handles,
					}
					.into(),
				];
				tool_data.auto_panning.stop(&messages, responses);

				state
			}
			(PenToolFsmState::DraggingHandle(..) | PenToolFsmState::PlacingAnchor, PenToolMessage::Confirm) => {
				responses.add(DocumentMessage::EndTransaction);
				tool_data.handle_end = None;
				tool_data.draw_mode = DrawMode::BreakPath;
				tool_data.latest_points.clear();
				tool_data.point_index = 0;
				tool_data.snap_manager.cleanup(responses);

				PenToolFsmState::Ready
			}
			(_, PenToolMessage::Abort) => {
				responses.add(DocumentMessage::AbortTransaction);
				tool_data.handle_end = None;
				tool_data.latest_points.clear();
				tool_data.point_index = 0;
				tool_data.draw_mode = DrawMode::BreakPath;
				tool_data.snap_manager.cleanup(responses);

				responses.add(OverlaysMessage::Draw);

				PenToolFsmState::Ready
			}
			(PenToolFsmState::DraggingHandle(..) | PenToolFsmState::PlacingAnchor, PenToolMessage::Undo) => {
				if tool_data.point_index > 0 {
					tool_data.point_index -= 1;
					tool_data
						.place_anchor(SnapData::new(document, input), transform, input.mouse.position, preferences, responses)
						.unwrap_or(PenToolFsmState::PlacingAnchor)
				} else {
					responses.add(PenToolMessage::Abort);
					self
				}
			}
			(_, PenToolMessage::Redo) => {
				tool_data.point_index = (tool_data.point_index + 1).min(tool_data.latest_points.len().saturating_sub(1));
				tool_data.place_anchor(SnapData::new(document, input), transform, input.mouse.position, preferences, responses);
				match tool_data.point_index {
					0 => PenToolFsmState::Ready,
					_ => PenToolFsmState::PlacingAnchor,
				}
			}
			_ => self,
		}
	}

	fn update_hints(&self, responses: &mut VecDeque<Message>) {
		let hint_data = match self {
			PenToolFsmState::Ready | PenToolFsmState::GRSHandle => HintData(vec![HintGroup(vec![
				HintInfo::mouse(MouseMotion::Lmb, "Draw Path"),
				// TODO: Only show this if a single layer is selected and it's of a valid type (e.g. a vector path but not raster or artboard)
				HintInfo::keys([Key::Shift], "Append to Selected Layer").prepend_plus(),
			])]),
			PenToolFsmState::PlacingAnchor => HintData(vec![
				HintGroup(vec![
					HintInfo::mouse(MouseMotion::Rmb, ""),
					HintInfo::keys([Key::Escape], "").prepend_slash(),
					HintInfo::keys([Key::Enter], "End Path").prepend_slash(),
				]),
				HintGroup(vec![HintInfo::keys([Key::Shift], "15° Increments"), HintInfo::keys([Key::Control], "Lock Angle")]),
				HintGroup(vec![HintInfo::mouse(MouseMotion::Lmb, "Add Sharp Point"), HintInfo::mouse(MouseMotion::LmbDrag, "Add Smooth Point")]),
				HintGroup(vec![HintInfo::mouse(MouseMotion::Lmb, ""), HintInfo::mouse(MouseMotion::LmbDrag, "Bend Prev. Point").prepend_slash()]),
			]),
			PenToolFsmState::DraggingHandle(mode) => {
				let mut dragging_hint_data = HintData(Vec::new());
				dragging_hint_data.0.push(HintGroup(vec![
					HintInfo::mouse(MouseMotion::Rmb, ""),
					HintInfo::keys([Key::Escape], "").prepend_slash(),
					HintInfo::keys([Key::Enter], "End Path").prepend_slash(),
				]));

				let toggle_group = match mode {
					HandleMode::Free => {
						vec![HintInfo::keys([Key::KeyC], "Make Handles Colinear")]
					}
					HandleMode::ColinearLocked | HandleMode::ColinearEquidistant => {
						vec![HintInfo::keys([Key::KeyC], "Break Colinear Handles")]
					}
				};

				let mut common_hints = vec![HintInfo::keys([Key::Shift], "15° Increments"), HintInfo::keys([Key::Control], "Lock Angle")];
				let hold_group = match mode {
					HandleMode::Free => common_hints,
					HandleMode::ColinearLocked => {
						common_hints.push(HintInfo::keys([Key::Alt], "Non-Equidistant Handles"));
						common_hints
					}
					HandleMode::ColinearEquidistant => {
						common_hints.push(HintInfo::keys([Key::Alt], "Equidistant Handles"));
						common_hints
					}
				};

				dragging_hint_data.0.push(HintGroup(toggle_group));
				dragging_hint_data.0.push(HintGroup(hold_group));
				dragging_hint_data
			}
		};

		responses.add(FrontendMessage::UpdateInputHints { hint_data });
	}

	fn update_cursor(&self, responses: &mut VecDeque<Message>) {
		responses.add(FrontendMessage::UpdateMouseCursor { cursor: MouseCursorIcon::Default });
	}
}<|MERGE_RESOLUTION|>--- conflicted
+++ resolved
@@ -322,12 +322,9 @@
 	end_point: Option<PointId>,
 	end_point_segment: Option<SegmentId>,
 	draw_mode: DrawMode,
-<<<<<<< HEAD
 	handle_type: TargetHandle,
-=======
 
 	snap_cache: SnapCache,
->>>>>>> 0570edc4
 }
 impl PenToolData {
 	fn latest_point(&self) -> Option<&LastPoint> {
@@ -344,7 +341,6 @@
 		self.latest_points.push(point);
 	}
 
-<<<<<<< HEAD
 	fn update_handle_custom(&mut self, vector_data: &VectorData) {
 		let Some((point, segment)) = self.end_point.zip(self.end_point_segment) else {
 			self.update_handle_type(TargetHandle::None);
@@ -390,11 +386,11 @@
 			TargetHandle::HandleEnd => self.handle_end,
 			TargetHandle::None => None,
 		}
-=======
+	}
+
 	/// Check whether moving the initially created point.
 	fn moving_start_point(&self) -> bool {
 		self.latest_points.len() == 1 && self.latest_point().is_some_and(|point| point.pos == self.next_point)
->>>>>>> 0570edc4
 	}
 
 	// When the vector data transform changes, the positions of the points must be recalculated.
@@ -675,8 +671,6 @@
 		let document = snap_data.document;
 		let Some(layer) = layer else { return Some(PenToolFsmState::DraggingHandle(self.handle_mode)) };
 		let vector_data = document.network_interface.compute_modified_vector(layer)?;
-<<<<<<< HEAD
-=======
 		let viewport_to_document = document.metadata().document_to_viewport.inverse();
 
 		// Check if the handle is the start of the segment
@@ -684,7 +678,6 @@
 		if let Some((anchor, segment)) = self.end_point.zip(self.end_point_segment) {
 			is_start = vector_data.segment_start_from_id(segment) == Some(anchor);
 		}
->>>>>>> 0570edc4
 
 		if self.modifiers.move_anchor_with_handles {
 			let Some(delta) = self.space_anchor_handle_snap(&viewport_to_document, &transform, &snap_data, &mouse, &vector_data, input, is_start) else {
@@ -712,13 +705,8 @@
 		match self.handle_mode {
 			HandleMode::ColinearLocked | HandleMode::ColinearEquidistant => {
 				self.g1_continuous = true;
-<<<<<<< HEAD
 				self.apply_colinear_constraint(responses, layer, self.next_handle_start, self.next_point, &vector_data);
 				self.adjust_handle_length(responses, layer, &vector_data);
-=======
-				self.colinear(responses, layer, &vector_data, is_start);
-				self.adjust_handle_length(responses, layer, &vector_data, is_start);
->>>>>>> 0570edc4
 			}
 			HandleMode::Free => {
 				self.g1_continuous = false;
@@ -731,7 +719,6 @@
 	}
 
 	/// Makes the opposite handle equidistant or locks its length.
-<<<<<<< HEAD
 	fn adjust_handle_length(&mut self, responses: &mut VecDeque<Message>, layer: LayerNodeIdentifier, vector_data: &VectorData) {
 		match self.handle_mode {
 			HandleMode::ColinearEquidistant => {
@@ -760,121 +747,22 @@
 					self.update_target_handle_pos(responses, new_position, layer);
 				}
 			}
-=======
-	fn adjust_handle_length(&mut self, responses: &mut VecDeque<Message>, layer: LayerNodeIdentifier, vector_data: &VectorData, is_start: bool) {
-		match self.handle_mode {
-			HandleMode::ColinearEquidistant => self.adjust_equidistant_handle(responses, layer, vector_data, is_start),
-			HandleMode::ColinearLocked => self.adjust_locked_length_handle(responses, layer, is_start),
->>>>>>> 0570edc4
 			HandleMode::Free => {} // No adjustments needed in free mode
 		}
 	}
 
-<<<<<<< HEAD
 	fn apply_colinear_constraint(&mut self, responses: &mut VecDeque<Message>, layer: LayerNodeIdentifier, handle_start: DVec2, anchor_pos: DVec2, vector_data: &VectorData) {
 		let Some(direction) = (anchor_pos - handle_start).try_normalize() else {
-=======
-	fn colinear(&mut self, responses: &mut VecDeque<Message>, layer: LayerNodeIdentifier, vector_data: &VectorData, is_start: bool) {
-		let Some(direction) = (self.next_point - self.next_handle_start).try_normalize() else {
->>>>>>> 0570edc4
 			log::trace!("Skipping colinear adjustment: handle_start and anchor_point are too close!");
 			return;
 		};
 
-<<<<<<< HEAD
 		let Some(handle_offset) = self.target_handle_position(vector_data).map(|handle| (handle - anchor_pos).length()) else {
 			return;
 		};
 
 		let new_handle_position = anchor_pos + handle_offset * direction;
 		self.update_target_handle_pos(responses, new_handle_position, layer);
-=======
-		let Some(handle_offset) = self.get_handle_offset(vector_data, is_start) else {
-			return;
-		};
-		let new_handle_position = self.next_point + handle_offset * direction;
-
-		self.update_handle_position(new_handle_position, responses, layer, is_start);
-	}
-
-	fn get_handle_offset(&self, vector_data: &VectorData, is_start: bool) -> Option<f64> {
-		if is_start {
-			let segment = self.end_point_segment?;
-			let handle = ManipulatorPointId::PrimaryHandle(segment).get_position(vector_data)?;
-			return Some((handle - self.next_point).length());
-		}
-
-		self.handle_end.map(|handle| (handle - self.next_point).length()).or_else(|| {
-			self.end_point_segment
-				.and_then(|segment| Some((ManipulatorPointId::EndHandle(segment).get_position(vector_data)? - self.next_point).length()))
-		})
-	}
-
-	fn adjust_equidistant_handle(&mut self, responses: &mut VecDeque<Message>, layer: LayerNodeIdentifier, vector_data: &VectorData, is_start: bool) {
-		if self.modifiers.break_handle {
-			self.store_handle(vector_data, is_start);
-			self.alt_press = true;
-			let new_position = self.next_point * 2. - self.next_handle_start;
-			self.update_handle_position(new_position, responses, layer, is_start);
-		} else {
-			self.restore_previous_handle(responses, layer, is_start);
-		}
-	}
-
-	fn adjust_locked_length_handle(&mut self, responses: &mut VecDeque<Message>, layer: LayerNodeIdentifier, is_start: bool) {
-		if !self.modifiers.break_handle {
-			let new_position = self.next_point * 2. - self.next_handle_start;
-			self.update_handle_position(new_position, responses, layer, is_start);
-		}
-	}
-
-	/// Temporarily stores the opposite handle position to revert back when Alt is released in equidistant mode.
-	fn store_handle(&mut self, vector_data: &VectorData, is_start: bool) {
-		if !self.alt_press {
-			self.previous_handle_end_pos = if is_start {
-				let Some(segment) = self.end_point_segment else { return };
-				ManipulatorPointId::PrimaryHandle(segment).get_position(vector_data)
-			} else {
-				self.handle_end.or_else(|| {
-					let segment = self.end_point_segment?;
-					ManipulatorPointId::EndHandle(segment).get_position(vector_data)
-				})
-			}
-		}
-	}
-
-	fn restore_previous_handle(&mut self, responses: &mut VecDeque<Message>, layer: LayerNodeIdentifier, is_start: bool) {
-		if self.alt_press {
-			self.alt_press = false;
-			if let Some(previous_handle) = self.previous_handle_end_pos {
-				self.update_handle_position(previous_handle, responses, layer, is_start);
-			}
-			self.previous_handle_end_pos = None; // Reset storage
-		}
-	}
-
-	fn update_handle_position(&mut self, new_position: DVec2, responses: &mut VecDeque<Message>, layer: LayerNodeIdentifier, is_start: bool) {
-		let relative_position = new_position - self.next_point;
-
-		if is_start {
-			let modification_type = VectorModificationType::SetPrimaryHandle {
-				segment: self
-					.end_point_segment
-					.expect("In update_handle_position(), if `is_start` is true then `end_point_segment` should exist"),
-				relative_position,
-			};
-			responses.add(GraphOperationMessage::Vector { layer, modification_type });
-			return;
-		}
-
-		if let Some(handle) = self.handle_end.as_mut() {
-			*handle = new_position;
-		} else {
-			let Some(segment) = self.end_point_segment else { return };
-			let modification_type = VectorModificationType::SetEndHandle { segment, relative_position };
-			responses.add(GraphOperationMessage::Vector { layer, modification_type });
-		}
->>>>>>> 0570edc4
 	}
 
 	fn place_anchor(&mut self, snap_data: SnapData, transform: DAffine2, mouse: DVec2, preferences: &PreferencesMessageHandler, responses: &mut VecDeque<Message>) -> Option<PenToolFsmState> {
@@ -1121,9 +1009,7 @@
 			let vector_data = document.network_interface.compute_modified_vector(layer).unwrap();
 			let segment = vector_data.all_connected(point).collect::<Vec<_>>().first().map(|s| s.segment);
 			self.end_point_segment = segment;
-<<<<<<< HEAD
 			self.update_handle_custom(&vector_data);
-=======
 			layer_manipulators.insert(point);
 			for (&id, &position) in vector_data.point_domain.ids().iter().zip(vector_data.point_domain.positions()) {
 				if id == point {
@@ -1133,7 +1019,6 @@
 			}
 			manipulators.insert(layer, layer_manipulators);
 			self.snap_cache = SnapCache { manipulators, unselected }
->>>>>>> 0570edc4
 		}
 	}
 
